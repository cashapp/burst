# Change Log

## [Unreleased]
[Unreleased]: https://github.com/cashapp/burst/compare/2.9.0...HEAD

**Added**

* Make `TestInterceptor` and `CoroutineTestInterceptor` fun interfaces.

**Fixed**

* Use enum names in generated test functions when defined in `burstValues`.
* Make the test class constructor with default arguments synthetic. Fixes JUnit5 compatibility.
<<<<<<< HEAD
* Support AGP's built-in Kotlin.
=======
* Use the test instance’s class name and package for the test functions of non-final classes. Previously we were using the function’s enclosing class name.


>>>>>>> 1540a3b2

## [2.9.0] *(2025-09-04)*
[2.9.0]: https://github.com/cashapp/burst/releases/tag/2.9.0

**Added**

* Support Kotlin 2.2.20


## [2.8.1] *(2025-09-04)*
[2.8.1]: https://github.com/cashapp/burst/releases/tag/2.8.1

**Fixed**

* Don't edit a coroutine test’s signature in place, as that can cause linking errors during compile. This was a regression introduced in today’s 2.8.0 release.


## [2.8.0] *(2025-09-04)*
[2.8.0]: https://github.com/cashapp/burst/releases/tag/2.8.0

**Added**

* `@InterceptTest` now supports coroutines tests via the `CoroutineTestInterceptor` interface in our new `burst-coroutines` artifact. Note that you cannot use both `CoroutineTestInterceptor` and `TestInterceptor` in the same test.


**Fixed**

* Return a promise in `runTest()` coroutines tests on Kotlin/JS. We had a bug where Burst returned `Unit` for these, which caused tests to complete prematurely.


## [2.7.1] *(2025-08-29)*
[2.7.1]: https://github.com/cashapp/burst/releases/tag/2.7.1

**Fixed**

* Don't fail to compile when using both `@Burst` and `@TestInterceptor` in an abstract test class.


## [2.7.0] *(2025-08-28)*
[2.7.0]: https://github.com/cashapp/burst/releases/tag/2.7.0

**Added**

* New `@InterceptTest` is a Kotlin-multiplatform way to intercept tests. It’s similar to JUnit’s `Rule` in capability.


## [2.6.0] *(2025-06-23)*
[2.6.0]: https://github.com/cashapp/burst/releases/tag/2.6.0

**Added**

* Support Kotlin 2.2.0

**Changed**

* In-development snapshots are now published to the Central Portal Snapshots repository at https://central.sonatype.com/repository/maven-snapshots/.


## [2.5.0] *(2025-03-20)*
[2.5.0]: https://github.com/cashapp/burst/releases/tag/2.5.0

**Added**

* Support Kotlin 2.1.20

**Fixed**

 * Don't fail for constructors that have value class parameters. Unfortunately we can't run such tests from the IDE.


## [2.4.0] *(2025-01-24)*
[2.4.0]: https://github.com/cashapp/burst/releases/tag/2.4.0

**Fixed**

 * Don't fail the compile when a `@Burst` class is subclassed. We had a bug where overridden tests were incorrectly being processed by Burst.


## [2.3.0] *(2025-01-22)*
[2.3.0]: https://github.com/cashapp/burst/releases/tag/2.3.0

**Fixed**

 * Include Burst’s generated functions in Kotlin metadata on Kotlin/Native.


## [2.2.0] *(2024-11-06)*
[2.2.0]: https://github.com/cashapp/burst/releases/tag/2.2.0

**Added**

 * Support Kotlin 2.1.0

**Fixed**

 * Match enum values by name, to ensure they can be matched across compilation units.


## [2.1.0] *(2024-11-06)*
[2.1.0]: https://github.com/cashapp/burst/releases/tag/2.1.0

**Added**

 * Basic support for JUnit 5. Burst doesn't support JUnit 5 tests that populate parameters from extensions.


## [2.0.0] *(2024-10-30)*
[2.0.0]: https://github.com/cashapp/burst/releases/tag/2.0.0

**Added**

 * Add support for booleans, and nullable booleans.
 * Add support for nullable enums.

**Fixed**

 * Don't crash if burstValues() has only one argument


## [0.7.0] *(2024-10-28)*
[0.7.0]: https://github.com/cashapp/burst/releases/tag/0.7.0

**Added**

 * New: Use `burstValues()` for test parameters of any type.

**Fixed**

 * Do not attempt to parameterize constructors of `abstract` test classes.


## [0.6.0] *(2024-10-23)*
[0.6.0]: https://github.com/cashapp/burst/releases/tag/0.6.0

**Added**

 * New: Use default parameter values to configure which specialization runs in the IDE.


## [0.5.0] *(2024-10-17)*
[0.5.0]: https://github.com/cashapp/burst/releases/tag/0.5.0

**Fixed**

* Fix: Apply specializations for Kotlin/JS and Kotlin/Native. We had bugs that caused our compiler
  plug-in to skip non-JVM platforms.


## [0.4.0] *(2024-10-16)*
[0.4.0]: https://github.com/cashapp/burst/releases/tag/0.4.0

**Added**

 * New: Require JDK 1.8+.
 * New: Run the first specialization when launching from the IDE.


## [0.3.0] *(2024-10-15)*
[0.3.0]: https://github.com/cashapp/burst/releases/tag/0.3.0

**Fixed**

 * Fix: Don't generate invalid bytecode by attaching a test class constructor to its enclosing file.


## [0.2.0] *(2024-10-10)*
[0.2.0]: https://github.com/cashapp/burst/releases/tag/0.2.0

**Added**

 * New: Support both class constructor parameters and test function parameters.


## [0.1.0] *(2024-10-08)*
[0.1.0]: https://github.com/cashapp/burst/releases/tag/0.1.0

Initial release. We're rebooting the [Burst] project that released 1.0 ten years ago.

[Burst]: https://github.com/square/burst<|MERGE_RESOLUTION|>--- conflicted
+++ resolved
@@ -11,13 +11,9 @@
 
 * Use enum names in generated test functions when defined in `burstValues`.
 * Make the test class constructor with default arguments synthetic. Fixes JUnit5 compatibility.
-<<<<<<< HEAD
 * Support AGP's built-in Kotlin.
-=======
 * Use the test instance’s class name and package for the test functions of non-final classes. Previously we were using the function’s enclosing class name.
 
-
->>>>>>> 1540a3b2
 
 ## [2.9.0] *(2025-09-04)*
 [2.9.0]: https://github.com/cashapp/burst/releases/tag/2.9.0
