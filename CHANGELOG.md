--- conflicted
+++ resolved
@@ -5,15 +5,12 @@
 
 **Added**
 
-<<<<<<< HEAD
 * Make `TestInterceptor` and `CoroutineTestInterceptor` fun interfaces.
-=======
-* Use enum names in generated test functions when defined in `burstValues`.
 
 **Fixed**
->>>>>>> cbe1d4fe
+* Use enum names in generated test functions when defined in `burstValues`.
+* Make the test class constructor with default arguments synthetic. Fixes JUnit5 compatibility.
 
-* Make the test class constructor with default arguments synthetic. Fixes JUnit5 compatibility.
 
 ## [2.9.0] *(2025-09-04)*
 [2.9.0]: https://github.com/cashapp/burst/releases/tag/2.9.0
